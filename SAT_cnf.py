import re
from typing import Any
import random
import argparse


# Two defined values for literals (the polarity)
POS_LIT = 1 # positive literal, like x1
NEG_LIT = 0 # negative literal, like ~x1

# Clause/function result values
SAT = 'SAT'
UNSAT = 'UNSAT'
UNDECIDED = 'UNDECIDED'


parser = argparse.ArgumentParser(description='Provide path to file with boolean function to check for SAT or UNSAT.\nFile must contain at least one function and no more than two.\nFunctions MUST be in SoP form.\nIf two functions are in file, pass in [-x, --xor] flag to find SAT on two functions.')
parser.add_argument('-f', '--file', type=str, help='Enter the abolute path to a file', required=False)
parser.add_argument('-x', '--xor', help='XOR two functions and return SAT or UNSAT', required=False, action='store_true')
parser.add_argument('-d', '--dimacs', required=False, help="DIMACS file to parse instead of a function in POS form")

class Clause:
    '''
    Clause class, which represents a clause in (CNF) Conjunctive Normal Form.
    '''
    def __init__(self, number, data: dict[int, Any]):
        #Assign number to the clause
        self.number = number
 
        # Assign data to clause. Should be the CNF clause
        # Maps variable index to -> whether it is a POSITIVE or NEGATIVE literal.
        # For example, a variable index of `1` means the boolean function input variable "x1"
        self.data: dict[int,Any] = data

    def sortedVars(self):
        '''
        Get all of the variable indices and values, sorted by increasing variable index.
        Example: [(1,0),(2,0),(3,1)] is the output for a clause like "(x3 + ~x1 + ~x2)"
        '''
        return sorted(self.data.items())

    def __str__(self, isCNF:bool=True) -> str:
        '''
        Get a readable string version of this clause.
        This method gets called automatically by str().
        '''
        # get list of variable names, where negated variables are prefixed with '~'
        vars: list[str] = [f"x{i}" if (v == 1) else f"~x{i}" for i, v in self.sortedVars()]
        # join the variable names together with '+' or '.'
        sep: str = " + " if isCNF else " . "
        return f"({sep.join(vars)})"

    def __repr__(self) -> str:
        '''
        String representation for a clause, just use the same readable version.
        This method is called automatically by repr() and str().
        '''
        return self.__str__()


<<<<<<< HEAD
=======
class ClauseList:
    '''
    Class to track:
        The list of clauses in a given function.
        The last variable index from SOP form.
        The maximum variable index from CNF.
    '''
    def __init__(self, sop_input: str):
        # Store SOP clauses in this member
        self.sop_clauses = parse_SOP_string(sop_input)
        # Store CNF clauses in this member
        self.cnf_clauses = convert_SOP_to_CNF(self.sop_clauses)
        # Store the max variable from the SOP function input in this member
        self.input_max = find_maximum_literal(self.sop_clauses)

        # Keep a count of the index where the max input variable 
        # in SoP form is and store in this member
        self.max_index_sop = 0
        for i in self.sop_clauses:
            # Get the max variable index in the list of keys from the clause
            if max(list(i.data.keys())) == self.input_max:
                break
            else:
                self.max_index_sop += 1

        # Store the CNF output variable index in this member
        self.max_cnf_index = len(self.cnf_clauses) - 1

        
    
    # def max_var_index_sop(self):
    #     '''
    #     Return the index of the max variable location in SOP form
    #     '''
        
    #     # Keep a count of the index
    #     i = 0
    #     for j in self.sop_clauses:
    #         # Get the max variable index in the list of keys from the clause
    #         if max(list(j.data.keys())) == self.max:
    #             return i
    #         else:
    #             i += 1
    
    # def max_var_index_CNF(self):
    #     '''
    #     Return the index of the output variable from CNF form
    #     '''    
    #     return len(convert_SOP_to_CNF(self.sop_clauses)) - 1
    
    # def max_var_input_index_CNF(self):
    #     '''
    #     Return the index of the max variable input in SoP form from the CNF clauses
    #     Only returns the FIRST instance.
    #     Considering if we need a list of indexes where the max variable exists
    #     '''

    #     # Keep a count of the index
    #     i = 0
    #     clauses = convert_SOP_to_CNF(self.sop_clauses)
    #     for clause in clauses:
    #         tmp = list(clause.data.keys())
    #         for j in range(len(tmp)):
    #             if tmp[j] == self.max:
    #                 return i
    #         i += 1
        
    def printClauseList(self):
        print(self.sop_clauses)
        

>>>>>>> e6cf952b
def make_CNF_clause(ones: set[int]|list[int], zeros: set[int]|list[int], number=0) -> Clause:
    '''
    Create a Clause given:
    - `ones`: the list/set of variables (as ints) that are POSITIVE literals (e.g. x1)
    - `zeros`: the list/set of variables (as ints) that are NEGATIVE literals (e.g. ~x1)
    - `number`: optional clause number/id

    Examples:
    - createClause([1,2,4], [3,5]) represents the CNF clause: "(x1 + x2 + ~x3 + x4 + ~x5)"
    - createClause([3,2], []) represents the CNF clause: "(x3 + x2)"
    - createClause([], [6]) represents the CNF clause: "(~x6)"
    - createClause([], []) represents an (empty) CNF clause: "()"

    [Izak is responsible for this function.]
    '''
    return Clause(number=number, data=make_CNF_dict(ones, zeros))


def make_CNF_dict(ones: set[int]|list[int], zeros: set[int]|list[int]) -> dict[int, int]:
    '''
    Create the data dictionary that maps literal indices to values (postive/negative literal)
    (Helper function for make_CNF_clause).
    - `ones`: the list/set of variables (as ints) that are POSITIVE literals (e.g. x1)
    - `zeros`: the list/set of variables (as ints) that are NEGATIVE literals (e.g. ~x1)
    Returns: dictionary, where keys are the literal indices,
       and where values mark the literal's polarity (positive/negative).
    [Izak is responsible for this function.]
    '''
    ones = set(ones)
    zeros = set(zeros)
    if in_both := set.intersection(ones, zeros):
        # NOTE: This might not be an error if this function is ever used to create new clauses in the actual SAT-solver algorithm.
        raise ValueError(f"variables {in_both} should not appear as a positive literal and a negative literal")
    d = dict()
    for var_i in ones:
        d[var_i] = POS_LIT
    for var_i in zeros:
        d[var_i] = NEG_LIT
    return d


def parse_SOP_string(text: str) -> list[Clause]: # not CNF clauses!
    '''
    Parses a Sum-of-Products boolean function string.

    The expected string format is:
    - "x"<integer> denotes a variable
    - "~" for logical negation
    - "+" for logical or
    - "." optional for logical and, otherwise logical and is implicit

    Return value: a list of `Clause`s, BUT they are NOT CNF clauses!!!
        They are product terms (DNF clauses).

    NOTE: this function parses pretty greedily and optimistically and may accept and
        parse strings that are not exactly in the right syntax, such as with double
        negatives, multiple dots, extra letters, etc.

    [Izak is responsible for this function.]
    '''
    # Make sure only this subset of characters is in the input string
    if not re.match(r"^([ \r\n.~+x0-9])+$", text, flags=re.IGNORECASE):
        raise ValueError("text string has forbidden characters for SOP form")
    clauses: list[Clause] = [] 
    # split apart all of the product terms which are OR'ed together
    terms = text.split('+')
    # pattern to match one postive or negative literal
    # - group #1 captures the optional inversion prefix '~'
    # - group #2 captures the variable subscript number (the i value in "xi")
    lit_pattern = re.compile('(~?) *x([0-9]+)', flags=re.IGNORECASE)
    for term in terms:
        # get all of the literals in this term
        literals = lit_pattern.findall(term)
        # group the literals into positive and negative
        positives = [int(i) for prefix, i in literals if not prefix]
        negatives = [int(i) for prefix, i in literals if prefix]
        clause = make_CNF_clause(positives, negatives)
        clauses.append(clause)
    return clauses


def convert_SOP_to_CNF(productTerms: list[Clause]) -> list[Clause]:
    '''
    Convert a list of SOP clauses (like from the result of parse_SOP_string) to a list of CNF clauses.

    Conversion technique: Gate Consistency Functions (GCF).

    Return value: a list of CNF clauses.

    NOTE: the highest literal/variable index in the CNF clauses is the output variable.

    [Izak is responsible for this function.]
    '''
    # Get the last/highest variable index value, xi:
    max_var_i: int = find_maximum_literal(productTerms)
    # Use this as the first new variable index that can be introduced:
    extra_var_i = max_var_i + 1
    # Literal index for the function's final output wire/literal
    # (Each product term introduces one new literal, its output wire).
    final_output_var_i = 1 + max_var_i + len(productTerms)
    CNF: list[Clause] = []
    # Add the CNF clauses from the AND terms from the SOP form
    for i, term in enumerate(productTerms):
        and_output_var = extra_var_i + i
        add_and_GCF(CNF, term.data, and_output_var)
    # Add the CNF clauses from the single OR gate consistency function.
    # The inputs to the OR are all of the AND output variables.
    or_input_vars = range(extra_var_i, extra_var_i + len(productTerms))
    add_or_GCF(CNF, or_input_vars, final_output_var_i)
    # Add the final clause: the fact that the output variable should be 1/true
    CNF.append(make_CNF_clause(ones=[final_output_var_i], zeros=[]))
    return CNF


<<<<<<< HEAD
def add_and_GCF(toList: list[Clause], term: dict[int, int|None], term_out_var_i: int):
=======
def add_and_GCF(toList: list[Clause], term: dict[int, Any], term_out_var_i: int):
>>>>>>> e6cf952b
    '''
    Helper function for convert_SOP_to_CNF().
    (GCF stands for Gate Consistency Function.)

    Given a product term (from SOP form), and it's output variable,
    add all of it's required CNF clauses to the `toList` as determined by the AND gate consistency function (GCF).

    [Izak is responsible for this function.]
    '''
    # Each term is a product (AND gate)
    # and the consistency function for this creates multiple CNF clauses:
    # For a single gate z = AND(x1, x2, ... xn):
    #     [PRODUCT(over i=1 to n, of (xi + ~z))] * [SUM(over i=1 to n, of ~xi) + z]

    # Add the multiple CNF clauses for the PRODUCT part:
    #    [PRODUCT(over i=1 to n, of xi + ~z)]
    for x_i, val in term.items():
        pos = []
        neg = [term_out_var_i] # add ~z
        if val == POS_LIT:
            # `var_i` is a positive literal in the product term
            pos.append(x_i) # add xi
        elif val == NEG_LIT:
            # `var_i` is a negative literal in the product term
            neg.append(x_i) # add xi
        else:
            raise ValueError(f"term variable #{x_i} has invalid value: {val}")
        toList.append(make_CNF_clause(ones=pos, zeros=neg))

    # Add a single CNF clause for the SUMATION part:
    #    [SUM(over i=1 to n, of ~xi) + z]
    pos = [x_i for x_i, val in term.items() if val == NEG_LIT] # add ~xi (invert the var's polarity)
    neg = [x_i for x_i, val in term.items() if val == POS_LIT] # add ~xi (invert the var's polarity)
    pos.append(term_out_var_i) # add z
    toList.append(make_CNF_clause(ones=pos, zeros=neg))


def add_or_GCF(toList: list[Clause], or_input_vars, output_var: int):
    '''
    Helper function for convert_SOP_to_CNF().
    (GCF stands for Gate Consistency Function.)

    Create the consistency function for the OR gate that occurs in SOP form.
    All the input variables are positive, which is why this function is simpler than `add_and_GCF()`.

    [Izak is responsible for this function.]
    '''
    # For and OR gate z = OR(x1, x2, ... xn):
    #    [PRODUCT(over i=1 to n, of (~xi + z))] * [SUM(over i=1 to n, of xi) + ~z]

    # Add the multiple CNF clauses for the PRODUCT part:
    #    PRODUCT(over i=1 to n, of (~xi + z))
    for x_i in or_input_vars:
        toList.append(make_CNF_clause(ones=[output_var], zeros=[x_i]))

    # Add a single CNF clause for the SUMATION part:
    #    [SUM(over i=1 to n, of xi) + ~z]
    # In this part, we invert each literals' polarity between positive/negative
    toList.append(make_CNF_clause(ones=list(or_input_vars), zeros=[output_var]))


def clause_value(clause: Clause, assignments: dict) -> str:
    '''
    Function to determine if clause is UNSAT or UNDECIDED.
    A clause is SAT if at least ONE literal evaluates to True
    A clause is UNSAT if all literals evaluate to False
    A clause is UNDECIDED if at least ONE literal is unassigned (This includes Unit Clauses)
    
    Return SAT if clause is SAT
    Return UNSAT if clause is UNSAT
    Return UNDECIDED if clause is UNDECIDED
    '''
    # Get the list of literals from the given clause
    list_of_literals = list(clause.data.keys())

    # Keep track of number of literals that evaluate to False
    countFalse = 0

    # Loop through the lists and compare the literal in the clause
    # with it's corresponding dictionary value
    # Returns a dictionary of the literal and it's value within the clause
    literals_and_assignments: dict = values_of_literals(clause, assignments)

    # Count number of 0's assigned in the clause
    # A clause is UNSAT if all literals are false.
    for val in literals_and_assignments.values():

        # Count the amount of 0's in a given clause
        if val == NEG_LIT:
            countFalse += 1
        
        # Return 'SAT' if any literal is 1. This means the clause is SAT
        elif val == POS_LIT:
            return SAT

    # If the amount of 0's counted in the given clause is equal to the number of
    # literals in the given clause then we know that all literals are 0.
    # This means the clause evaluates to False and is UNSAT.
    if countFalse == len(list_of_literals):
        return UNSAT
    
    # If were here then clause must be UNDECIDED since no other condition is met
    return UNDECIDED


def find_maximum_literal(clauses) -> int:
    '''
    Find the maximum variable index in a list of CNF clauses.
    This is useful for knowing the upper limit of how many variables there are in a boolean function.
    Also useful for finding the output variable index.
    '''
    return max([max(clause.data.keys()) for clause in clauses])


def decide_literal(clauses: list[Clause], decisions: dict) -> int|None:
    '''
    Choose an unassigned literal to try next.
    Returns the index of the literal to try next, or None if there are no undecided literals.
    '''
    # NOTE: this doesn't use the clauses at all (yet), but it could be modified to use them.
    undecided = [xi for xi, value in decisions.items() if value is None]
    if not undecided:
        return None
    # For now, just choose a random undecided variable.
    return random.choice(undecided)


def values_of_literals(clause: Clause, assignments: dict) -> dict:
    '''
    Helper function to assign and get literal values of the current clause

    Return a dictionary of literal and value pairs
    '''
    # Dictionary to hold the mapping of the literal to it's value
    literal_and_assignment = dict()

    # Loop through the literals to assign the values of the literal appropriately
    # Set the current_literal to the current index of the literal
    for current_literal, val in clause.data.items():

        # If the literal is negative AND it's assigned as a 1,
        # Assign the complement 0
        if val == NEG_LIT and assignments[current_literal] == POS_LIT:
            literal_and_assignment[current_literal] = NEG_LIT

        # If the literal is negative AND it's assigned as a 0,
        # Assign the complement 1
        elif val == NEG_LIT and assignments[current_literal] == NEG_LIT:
            literal_and_assignment[current_literal] = POS_LIT
    
        # If the literal is positive, keep the current assignment
        else:
            literal_and_assignment[current_literal] = assignments[current_literal]

    # Return literal assignments
    return literal_and_assignment


def all_undecided(clauses:list[Clause]) -> dict[int, int|None]:
    '''
    Helper function for dpll() to create initial assignments where each variable is undecided.
    (So each xi is set to None.)
    '''
    assignments: dict[int, int|None] = dict()
    if not clauses:
        # Special case for no clauses
        return assignments
    # Initialize the assignments dictionary to have all variables undecided.
    max_var_i = find_maximum_literal(clauses)
    for i in range(1, max_var_i + 1):
        assignments[i] = None
    return assignments


def dpll_rec(clauses: list[Clause], assignments: dict[int,Any]|None=None) -> dict[int,int|None]:
    '''
    The recursive function implementation for dpll().
    Takes in a list of CNF clauses and a dictionary of decisions.
    Returns: the assignments for literals that make the SAT problem true,
    which is an empty dictionary if the function is UNSAT.

    NOTE: DON'T remove this function because it is useful for validating the iterative version !!!
    '''
    if not assignments:
        assignments = all_undecided(clauses)
    # Base cases:
    # - if all clauses are SAT, then then the function is SAT.
    # - if any clause is UNSAT, then the function is UNSAT.
    # - if there are no clauses, then the function is SAT.
    if not clauses:
        return assignments # SAT
    anyUndecidedClause: bool = False
    for clause in clauses:
        value = clause_value(clause, assignments)
        if value == UNSAT:
            # If any clause is UNSAT, then the whole function is UNSAT.
            return {} # UNSAT
        elif value == UNDECIDED:
            # We only need to see that one clause is undecided to know if any are undecided.
            anyUndecidedClause = True
    if not anyUndecidedClause:
        # If no clauses are UNSAT and no clauses are undecided,
        # then all clauses are SAT and the whole function is SAT!
        return assignments # SAT

    # At this point, at least one of the clauses is undecided.
    # Choose a literal to try to assign to 1 or to 0...
    # And try those options out by branching recursively.
    xi: int|None = decide_literal(clauses, assignments)
    if not xi:
        # There are no undecided literals, so we can't make any more decisions.
        # This means that the function is UNSAT.
        return {}
    assert(assignments[xi] is None)
    # Try xi=1
    assignments[xi] = 1
    if (result := dpll_rec(clauses, assignments)):
        # SAT
        return result
    # Try xi=0
    assignments[xi] = 0
    if (result := dpll_rec(clauses, assignments)):
        # SAT
        return result
    # If both xi=1 and xi=0 failed, then this whole recursive branch is UNSAT.
    # So return UNSAT to the callee (probably the previous recursive call).
    assignments[xi] = None # undo the decision
    return {} # UNSAT


def dpll_iterative(clauses: list[Clause]) -> dict[int,Any]:
    '''
    Implementation of DPLL using a loop instead of recursion.
    '''
    if not clauses:
        # Edge case where clauses is empty.
        # It's not possible to make any decisions/assignments, so return empty dictionary,
        # which is considered UNSAT.
        return {}
    assignments1 = all_undecided(clauses)
    assignments2 = assignments1.copy()
    starting_xi = decide_literal(clauses, assignments1)
    assert(starting_xi)
    assignments1[starting_xi] = 1
    assignments2[starting_xi] = 0
    stack = []
    stack.append(assignments1)
    stack.append(assignments2)
    while stack:
        current_assignments = stack.pop()
        anyUndecidedClause: bool = False
        anUNSATClause: Clause|None = None
        for clause in clauses:
            value = clause_value(clause, current_assignments)
            if value == UNSAT:
                # If any clause is UNSAT, then the whole function is UNSAT.
                anUNSATClause = clause
                break
            elif (not anyUndecidedClause) and (value == UNDECIDED):
                # We only need to see that one clause is undecided to know if any are undecided.
                anyUndecidedClause = True

        # This should be checked before anyUndecidedClause, because UNSAT takes precedence over UNDECIDED.
        if anUNSATClause is not None:
            # If any clause is UNSAT, then the whole function is UNSAT for this branch.
            # So, continue to next loop iteration to try the next branch(es).
            continue

        if not anyUndecidedClause:
            # If no clauses are UNSAT and no clauses are undecided,
            # then all clauses are SAT and the whole function is SAT!
            return current_assignments # SAT
        else:
            # At this point, at least one of the clauses is undecided,
            # So lets add two decisions to the stack to try next...
            xi = decide_literal(clauses, current_assignments)
            if not xi:
                # There are no undecided literals, so we can't make any more decisions.
                # This means that the function is UNSAT.
                return {} # UNSAT
            assert(current_assignments[xi] is None)
            # Try xi=1
            # (We don't need to make a copy of the current_assignments dictionary,
            #   because it is not used again after this loop iteration.)
            current_assignments[xi] = 1
            stack.append(current_assignments)
            # Try xi=0
            # (Make a copy of the dictionary this time, because we need to make a different decision.)
            assignments2 = current_assignments.copy()
            assignments2[xi] = 0
            stack.append(assignments2)
    # UNSAT due to no more possible assignments on the stack
    return {} # UNSAT


def make_blocking_clause(assignments: dict[int,Any]) -> Clause:
    '''
    Create a clause that blocks the solution given by the assignments.
    Just have to negate the current decided assignments.
    '''
    pos = [xi for xi, v in assignments.items() if v == NEG_LIT] # negated
    neg = [xi for xi, v in assignments.items() if v == POS_LIT] # negated
    return make_CNF_clause(pos, neg)


def find_and_print_all_SAT(clauses: list[Clause]) -> list[dict[int,None]]:
    '''
    Find all satisfying assignments for a boolean function in CNF.
    '''
    solutions: list[dict[int,None]] = []
    # Use the DPLL algorithm to find all solutions
    while (solution := dpll_iterative(clauses)):
        # Add the current solution to the list of solutions
        print('- Solution: ',end='')
        printAssignments(solution)
        solutions.append(solution)
        # Add a new clause to the CNF that blocks the current solution
        # (i.e. add a clause that makes the current solution UNSAT).
        # This is called "blocking" the solution.
        clauses.append(make_blocking_clause(solution))
    return solutions


def boolean_functions_are_equivalent(clauses1: list[Clause], clauses2: list[Clause]) -> bool:
    '''
    Check if two sets of CNF clauses represent the same boolean function by using SAT solving.
    Does this by XOR'ing the two sets of clauses and checking if the result is UNSAT.
    '''
    # XOR the two sets of clauses together,
    # Using gate consistency functions for AND and OR to implement (a^b) as (~a.b + a.~b).
<<<<<<< HEAD
=======

    

>>>>>>> e6cf952b
    assert(False) # not implemented yet


def printAssignments(assignments: dict[int,Any]):
    print(", ".join([f"x{i}={v}" for i, v in assignments.items()]))


def test_clause_value():
    '''
    Test the clause_value() function
    '''
    # test one positive literal (x1)
    c = make_CNF_clause([1], [])

    # postive literal is set to 1
    v = clause_value(c, {1:1})
    assert(v == SAT)

    # Setting clause with only one literal to 0
    v = clause_value(c, {1:0})
    assert(v == UNSAT)

    # The only literal is undecided
    v = clause_value(c, {1:None})
    assert(v == UNDECIDED)

    # Test one negative literal (~x1)
    c = make_CNF_clause([], [1])

    # assign the literal to 1, which makes the clause false
    v = clause_value(c, {1:1})
    assert(v == UNSAT)

    # assign the literal to 0, which makes the clause true
    v = clause_value(c, {1:0})
    assert(v == SAT)

    # The only literal is undecided
    v = clause_value(c, {1:None})
    assert(v == UNDECIDED)

    # Test a clause with 2 literals
    c = make_CNF_clause([1,2], [])
    testPairs2 = [
        ({1:1, 2:1}, SAT),
        ({1:1, 2:0}, SAT),
        ({1:0, 2:1}, SAT),
        ({1:0, 2:0}, UNSAT),
        ({1:None, 2:None}, UNDECIDED),
        ({1:0, 2:None}, UNDECIDED),
        ({1:None, 2:0}, UNDECIDED),
        ({1:1, 2:None}, SAT),
        ({1:None, 2:1}, SAT),
    ]
    for assignment, expected in testPairs2:
        actual = clause_value(c, assignment)
        try:
            assert(actual == expected)
        except AssertionError:
            print(f"Failed test with assignments {assignment} and expected {expected} but got {actual}")
            exit(1)

    # Test a clause with 3 positive literals
    # (not testing all combinations of 0,1, and None)
    c = make_CNF_clause([1,2,3], [])
    testPairs3 = [
        ({1:1, 2:1, 3:1}, SAT),
        ({1:1, 2:1, 3:0}, SAT),
        ({1:1, 2:0, 3:1}, SAT),
        ({1:1, 2:0, 3:0}, SAT),
        ({1:0, 2:1, 3:1}, SAT),
        ({1:0, 2:1, 3:0}, SAT),
        ({1:0, 2:0, 3:1}, SAT),
        ({1:0, 2:0, 3:0}, UNSAT),
        ({1:0, 2:1, 3:None}, SAT),
        ({1:None, 2:None, 3:1}, SAT),
        ({1:None, 2:0, 3:None}, UNDECIDED),
    ]
    for assignment, expected in testPairs3:
        v = clause_value(c, assignment)
        try:
            assert(v == expected)
        except AssertionError:
            print(f"Failed test with assignments {assignment} and expected {expected} but got {v}")
            exit(1)


def test_dpll(dpll_func):
    print(f"Testing {dpll_func.__name__}()")

    # test no clauses (just make sure it doesn't crash)
    assert(dpll_func([]) == {})

    # Test a single clause with one positive literal (SAT)
    clauses = [make_CNF_clause([1], [])] # (x1)
    result = dpll_func(clauses)
    assert(result)
    assert(result[1] == 1)
    assert(result == {1:1})

    # Test a single clause with one negative literal (SAT)
    clauses = [make_CNF_clause([], [1])] # (~x1)
    result = dpll_func(clauses)
    assert(result)
    assert(result[1] == 0)
    assert(result == {1:0})

    # Test conflicting clauses (UNSAT)
    clauses = [make_CNF_clause([1], []), make_CNF_clause([], [1])] # (x1).(~x1)
    result = dpll_func(clauses)
    assert(result == {})

    # Test 2 clauses
    clauses = [make_CNF_clause([1], []), make_CNF_clause([2], [])] # (x1).(x2)
    result = dpll_func(clauses)
    assert(result)
    assert(result == {1: 1, 2: 1})

    # Test 2 clauses (one has a positive literal, one is negative literal)
    clauses = [make_CNF_clause([1], []), make_CNF_clause([], [2])] # (x1).(~x2)
    result = dpll_func(clauses)
    assert(result)
    assert(result == {1: 1, 2: 0})

    # Test 2 clauses (both negative literals)
    clauses = [make_CNF_clause([], [1]), make_CNF_clause([], [2])] # (~x1).(~x2)
    result = dpll_func(clauses)
    assert(result)
    assert(result == {1: 0, 2: 0})


def test_parse_SOP_string():
    print('Testing parse_SOP_string()')
    a = parse_SOP_string("x1")
    assert(len(a) == 1)
    assert(a[0].data == {1:1})

    a = parse_SOP_string("x1 + x2 + x3")
    assert(len(a) == 3)
    assert(a[0].data == {1:1})
    assert(a[1].data == {2:1})
    assert(a[2].data == {3:1})

    a = parse_SOP_string("x1 ~x2")
    assert(len(a) == 1)
    assert(a[0].data == {1:1, 2:0})

    a = parse_SOP_string("x1 . ~x2")
    assert(len(a) == 1)
    assert(a[0].data == {1:1, 2:0})

    a = parse_SOP_string("~x1 . ~x2")
    assert(len(a) == 1)
    assert(a[0].data == {1:0, 2:0})


def test_convert_SOP_to_CNF():
    print('Testing convert_SOP_to_CNF()')
    print('[not implemented yet]')
    pass


def test_SAT_cnf():
    print("Testing SAT_cnf.py")
    test_clause_value()
    test_dpll(dpll_rec)
    test_dpll(dpll_iterative)
    test_parse_SOP_string()
    test_convert_SOP_to_CNF()
    print('All tests passed!')


def print_clauses_as_DIMACS(clauses: list[Clause]):
    '''
    Print the given clauses in DIMACS format.
    '''
    # Get the maximum variable index
    max_var_i = find_maximum_literal(clauses)
    # Print the header
    print(f"p cnf {max_var_i} {len(clauses)}")
    # Print each clause
    for clause in clauses:
        # Get the list of literals in the clause
        literals = clause.sortedVars()
        # Print the literals in the clause
        for var_i, value in literals:
            if value == POS_LIT:
                print(var_i, end=" ")
            elif value == NEG_LIT:
                print(f"-{var_i}", end=" ")
            else:
                raise ValueError(f"invalid value {value} for variable {var_i}")
        print("0")


def parse_DIMACS_clause(line: str) -> Clause:
    '''
    Helper function for read_DIMACS_file().
    '''
    assert(line)
    indices = line.split()
    neg = set()
    pos = set()
    for index in indices:
        xi = int(index)
        if xi == 0:
            break
        elif xi < 0:
            neg.add(-xi)
        elif xi > 0:
            pos.add(xi)
    return make_CNF_clause(pos, neg)
    

def read_DIMACS_file(file_path: str) -> list[Clause]:
    '''
    Read a file in DIMACS format and return all of the clauses (CNF).
    '''
    clauses = []
    num_vars = 0
    num_clauses = 0
    with open(file_path, "r") as file:
        # Read the file into a list of lines
        for line in file:
            if not line:
                # Skip blank lines
                continue
            elif line.startswith("c"):
                # Skip any comments
                continue
            elif line.startswith("p"):
                # p cnf <vars> <clauses>
                _, _, num_vars_s, num_clauses_s = line.split()
                num_vars = int(num_vars_s)
                num_clauses = int(num_clauses_s)
            else:
                # Parse the clause
                clause = parse_DIMACS_clause(line)
                clauses.append(clause)
    assert(num_vars > 0)
    assert(num_clauses == len(clauses))
    return clauses


def main():
    args = parser.parse_args()
    print_DIMACS = True

    if not args.dimacs and not args.file:
        # Run tests
        print('No file provided, Running tests...')
        test_SAT_cnf()
        return

    if args.dimacs:
        print('Parsing DIMACS file:', args.dimacs)
        clauses = read_DIMACS_file(args.dimacs)
        result = find_and_print_all_SAT(clauses)
        if result:
            print("Function is SAT with these assignments:")
            for i, r in enumerate(result):
                print(end=f'- solution #{i+1}: ')
                printAssignments(r)
        else:
            print("Function is UNSAT")
        return

    with open(args.file, "r") as file:
        function1 = file.readline()
        if args.xor:
<<<<<<< HEAD
            function2 = file.readlines()[1]
        
    print('Parsing SOP input:', function1)
=======
            function2 = file.readlines()[0]
    
    a = ClauseList(function1)
    print(a.max_index_sop)
    print('Parsing SOP input:', function1)
    
>>>>>>> e6cf952b
    sop = parse_SOP_string(function1)
    print('Parsed result:', '+'.join([x.__str__(isCNF=False) for x in sop]))
    print('Converting to CNF, clauses are:')
    cnf = convert_SOP_to_CNF(sop)
    print(".".join([str(c) for c in cnf])) # print clause list

    if print_DIMACS:
        print('--- BEGIN DIMACS FORMAT')
<<<<<<< HEAD
        print_clauses_as_DIMACS(cnf)
=======
        #print_clauses_as_DIMACS(cnf)
>>>>>>> e6cf952b
        print('--- END DIMACS FORMAT')

    result = find_and_print_all_SAT(cnf)
    if result:
        print("Function is SAT with any of the above assignments")
    else:
        print("Function is UNSAT")


if __name__ == "__main__":
    main()<|MERGE_RESOLUTION|>--- conflicted
+++ resolved
@@ -58,8 +58,6 @@
         return self.__str__()
 
 
-<<<<<<< HEAD
-=======
 class ClauseList:
     '''
     Class to track:
@@ -131,7 +129,6 @@
         print(self.sop_clauses)
         
 
->>>>>>> e6cf952b
 def make_CNF_clause(ones: set[int]|list[int], zeros: set[int]|list[int], number=0) -> Clause:
     '''
     Create a Clause given:
@@ -246,11 +243,7 @@
     return CNF
 
 
-<<<<<<< HEAD
 def add_and_GCF(toList: list[Clause], term: dict[int, int|None], term_out_var_i: int):
-=======
-def add_and_GCF(toList: list[Clause], term: dict[int, Any], term_out_var_i: int):
->>>>>>> e6cf952b
     '''
     Helper function for convert_SOP_to_CNF().
     (GCF stands for Gate Consistency Function.)
@@ -581,12 +574,6 @@
     '''
     # XOR the two sets of clauses together,
     # Using gate consistency functions for AND and OR to implement (a^b) as (~a.b + a.~b).
-<<<<<<< HEAD
-=======
-
-    
-
->>>>>>> e6cf952b
     assert(False) # not implemented yet
 
 
@@ -857,18 +844,12 @@
     with open(args.file, "r") as file:
         function1 = file.readline()
         if args.xor:
-<<<<<<< HEAD
-            function2 = file.readlines()[1]
-        
-    print('Parsing SOP input:', function1)
-=======
             function2 = file.readlines()[0]
     
     a = ClauseList(function1)
     print(a.max_index_sop)
     print('Parsing SOP input:', function1)
     
->>>>>>> e6cf952b
     sop = parse_SOP_string(function1)
     print('Parsed result:', '+'.join([x.__str__(isCNF=False) for x in sop]))
     print('Converting to CNF, clauses are:')
@@ -877,11 +858,7 @@
 
     if print_DIMACS:
         print('--- BEGIN DIMACS FORMAT')
-<<<<<<< HEAD
-        print_clauses_as_DIMACS(cnf)
-=======
         #print_clauses_as_DIMACS(cnf)
->>>>>>> e6cf952b
         print('--- END DIMACS FORMAT')
 
     result = find_and_print_all_SAT(cnf)
